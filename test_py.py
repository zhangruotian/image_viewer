import sys


<<<<<<< HEAD
def dog():
    print('dog')


def main():
    if sys.argv[0] == 'dog':
        dog()
=======
def cat():
    print('cat')


def main():
    if sys.argv[0] == 'cat':
        cat()
>>>>>>> 1121e673


if __name__ == 'main':
    main()<|MERGE_RESOLUTION|>--- conflicted
+++ resolved
@@ -1,15 +1,10 @@
 import sys
 
 
-<<<<<<< HEAD
 def dog():
     print('dog')
 
 
-def main():
-    if sys.argv[0] == 'dog':
-        dog()
-=======
 def cat():
     print('cat')
 
@@ -17,8 +12,8 @@
 def main():
     if sys.argv[0] == 'cat':
         cat()
->>>>>>> 1121e673
-
+    else:
+        dog()
 
 if __name__ == 'main':
     main()